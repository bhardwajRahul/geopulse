package org.github.tess1o.geopulse.streaming;

import io.quarkus.runtime.annotations.RegisterForReflection;
import org.github.tess1o.geopulse.streaming.config.TimelineConfig;
import org.github.tess1o.geopulse.streaming.model.TimelineJobProgress;
import org.github.tess1o.geopulse.streaming.model.domain.LocationSource;
import org.github.tess1o.geopulse.streaming.model.domain.ProcessorMode;
import org.github.tess1o.geopulse.streaming.model.domain.TimelineEventType;
import org.github.tess1o.geopulse.streaming.model.dto.*;
import org.github.tess1o.geopulse.streaming.model.entity.*;
import org.github.tess1o.geopulse.streaming.model.shared.TripType;

@RegisterForReflection(targets = {
        TimelineStayEntity.class,
        TimelineTripEntity.class,
        TimelineDataGapEntity.class,
        LocationSource.class,
        ProcessorMode.class,
        TimelineEventType.class,
        TripType.class,
        TimelineDataGapDTO.class,
        MovementTimelineDTO.class,
        TimelineStayLocationDTO.class,
        TimelineTripDTO.class,
        TimelineDataGapDTO.class,
        TimelineConfig.class,
<<<<<<< HEAD
        TimelineJobProgress.class,
        TimelineJobProgress.JobStatus.class,
=======
        PagedPlaceVisitsDTO.class,
        PlaceDetailsDTO.class,
        PlaceGeometryDTO.class,
        PlaceStatisticsDTO.class,
        PlaceVisitDTO.class,
        FavoriteRelationDTO.class
>>>>>>> a95d1e11
})
public class StreamingNativeConfig {
}<|MERGE_RESOLUTION|>--- conflicted
+++ resolved
@@ -24,17 +24,14 @@
         TimelineTripDTO.class,
         TimelineDataGapDTO.class,
         TimelineConfig.class,
-<<<<<<< HEAD
         TimelineJobProgress.class,
         TimelineJobProgress.JobStatus.class,
-=======
         PagedPlaceVisitsDTO.class,
         PlaceDetailsDTO.class,
         PlaceGeometryDTO.class,
         PlaceStatisticsDTO.class,
         PlaceVisitDTO.class,
         FavoriteRelationDTO.class
->>>>>>> a95d1e11
 })
 public class StreamingNativeConfig {
 }